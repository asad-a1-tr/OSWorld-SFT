--- conflicted
+++ resolved
@@ -46,7 +46,6 @@
     Runs the Gym environment with human input.
     """
 
-<<<<<<< HEAD
     with open("evaluation_examples/examples/libreoffice_writer/72b810ef-4156-4d09-8f08-a0cf57e7cefe.json", "r") as f:
         example = json.load(f)
     example["snapshot"] = "base18"
@@ -56,16 +55,6 @@
         action_space="computer_13",
         task_config=example
     )
-=======
-    with open("evaluation_examples/examples/libreoffice_calc/a01fbce3-2793-461f-ab86-43680ccbae25.json.nosetup", "r") as f:
-        example = json.load(f)
-    example["snapshot"] = "Snapshot 26"
-
-    env = DesktopEnv( path_to_vm="../../../../大文件/镜像/Ubuntu-1218/Ubuntu/Ubuntu.vmx"
-                    , action_space="computer_13"
-                    , task_config=example
-                    )
->>>>>>> 78c7b702
     # reset the environment to certain snapshot
     observation = env.reset()
     done = False
