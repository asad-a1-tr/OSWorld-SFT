from __future__ import annotations

import logging
import os
import time
from typing import Callable, Any, Optional, Tuple
from typing import List, Dict, Union

import gymnasium as gym

from desktop_env.controllers.python import PythonController
from desktop_env.controllers.setup import SetupController
from desktop_env.evaluators import metrics, getters
from desktop_env.providers import create_vm_manager_and_provider

logger = logging.getLogger("desktopenv.env")

Metric = Callable[[Any, Any], float]
Getter = Callable[[gym.Env, Dict[str, Any]], Any]


class DesktopEnv(gym.Env):
    """
    DesktopEnv with OpenAI Gym interface. It provides a desktop environment for setting and evaluating desktop automation tasks.
    """
    #TODO:provider_name: str = "vmware",
    def __init__(
            self,
            provider_name: str = "aws",
            region: str = None,
            path_to_vm: str = None,
            snapshot_name: str = "init_state",
            action_space: str = "computer_13",
            cache_dir: str = "cache",
            screen_size: Tuple[int] = (1920, 1080),
            headless: bool = False,
            require_a11y_tree: bool = True,
            require_terminal: bool = False,
            os_type: str = "Ubuntu",
    ):
        """
        Args:
            provider_name (str): virtualization provider name, default to "vmware"
            region (str): the region for allocate machines, work for cloud services, default to  "us-east-1"
            path_to_vm (str): path to .vmx file
            snapshot_name (str): snapshot name to revert to, default to "init_state"
            action_space (str): "computer_13" | "pyautogui"
            cache_dir (str): cache directory to cache task-related stuffs like
              reference file for evaluation
            screen_size (Tuple[int]): screen size of the VM
            headless (bool): whether to run the VM in headless mode
            require_a11y_tree (bool): whether to require accessibility tree
            require_terminal (bool): whether to require terminal output
        """
        # Initialize VM manager and vitualization provider
        self.region = region

        # Default TODO:
        self.server_port = 5000
        self.chromium_port = 9222
        self.vnc_port = 8006
        self.vlc_port = 8080
        self.manager, self.provider = create_vm_manager_and_provider(provider_name, region)

        self.os_type = os_type

        # Initialize environment variables
        if path_to_vm:
            self.path_to_vm = os.path.abspath(os.path.expandvars(os.path.expanduser(path_to_vm))) \
                if provider_name in {"vmware", "virtualbox"} else path_to_vm
        else:
<<<<<<< HEAD
            self.path_to_vm = self.manager.get_vm_path(region) # self.os_type,
=======
            self.path_to_vm = self.manager.get_vm_path(os_type=self.os_type, region=region)
>>>>>>> 431a7624

        self.snapshot_name = snapshot_name
        self.cache_dir_base: str = cache_dir
        # todo: add the logic to get the screen size from the VM
        self.headless = headless
        self.require_a11y_tree = require_a11y_tree
        self.require_terminal = require_terminal

        # Initialize emulator and controller
        if provider_name != "docker": # Check if this is applicable to other VM providers
            logger.info("Initializing...")
            self._start_emulator()

        # mode: human or machine
        self.instruction = None
        assert action_space in ["computer_13", "pyautogui"]
        self.action_space = action_space  # todo: refactor it to the ActType

        # episodic stuffs, like counters, will be updated or reset
        # when calling self.reset()
        self._traj_no: int = -1
        self._step_no: int = 0
        self.action_history: List[Dict[str, any]] = []

    def _start_emulator(self):
        # Power on the virtual machine
        self.provider.start_emulator(self.path_to_vm, self.headless, self.os_type)

        # Get the ip from the virtual machine, and setup the controller
        vm_ip_ports = self.provider.get_ip_address(self.path_to_vm).split(':')
        self.vm_ip = vm_ip_ports[0]
        if len(vm_ip_ports) > 1:
            self.server_port = int(vm_ip_ports[1])
            self.chromium_port = int(vm_ip_ports[2])
            self.vnc_port = int(vm_ip_ports[3])
            self.vlc_port = int(vm_ip_ports[4])
        self.controller = PythonController(vm_ip=self.vm_ip, server_port=self.server_port)
        self.setup_controller = SetupController(vm_ip=self.vm_ip, server_port=self.server_port, chromium_port=self.chromium_port, vlc_port=self.vlc_port, cache_dir=self.cache_dir_base)

    def _revert_to_snapshot(self):
        # Revert to certain snapshot of the virtual machine, and refresh the path to vm and ip of vm
        # due to the fact it could be changed when implemented by cloud services
        path_to_vm = self.provider.revert_to_snapshot(self.path_to_vm, self.snapshot_name)
        if path_to_vm and not path_to_vm == self.path_to_vm:
            # path_to_vm has to be a new path 
            
            self.manager.delete_vm(self.path_to_vm, self.region)
            self.manager.add_vm(path_to_vm, self.region)
            self.manager.occupy_vm(path_to_vm, os.getpid(), self.region)
            self.path_to_vm = path_to_vm

    def _save_state(self, snapshot_name=None):
        # Save the current virtual machine state to a certain snapshot name
        self.provider.save_state(self.path_to_vm, snapshot_name)

    def close(self):
        # Close (release) the virtual machine
        self.provider.stop_emulator(self.path_to_vm)

    def reset(self, task_config: Optional[Dict[str, Any]] = None, seed=None, options=None) -> Dict[str, Any]:
        # Reset to certain task in OSWorld
        logger.info("Resetting environment...")
        logger.info("Switching task...")
        logger.info("Setting counters...")
        self._traj_no += 1
        self._step_no = 0
        self.action_history.clear()

        logger.info("Reverting to snapshot to {}...".format(self.snapshot_name))
        self._revert_to_snapshot()
        logger.info("Starting emulator...")
        self._start_emulator()
        logger.info("Emulator started.")

        if task_config is not None:
            self._set_task_info(task_config)
            self.setup_controller.reset_cache_dir(self.cache_dir)
            logger.info("Setting up environment...")
            self.setup_controller.setup(self.config)
            logger.info("Environment setup complete.")

        observation = self._get_obs()
        return observation

    def _get_obs(self):
        # We provide screenshot, accessibility_tree (optional), terminal (optional), and instruction.
        # can be customized and scaled
        return {
            "screenshot": self.controller.get_screenshot(),
            "accessibility_tree": self.controller.get_accessibility_tree() if self.require_a11y_tree else None,
            "terminal": self.controller.get_terminal_output() if self.require_terminal else None,
            "instruction": self.instruction
        }

    @property
    def vm_platform(self):
        return self.controller.get_vm_platform()

    @property
    def vm_screen_size(self):
        return self.controller.get_vm_screen_size()

    def _set_task_info(self, task_config: Dict[str, Any]):
        self.task_id: str = task_config["id"]
        self.cache_dir: str = os.path.join(self.cache_dir_base, self.task_id)
        os.makedirs(self.cache_dir, exist_ok=True)
        self.instruction = task_config["instruction"]
        self.config = task_config["config"] if "config" in task_config else []

        # evaluator dict
        # func -> metric function string, or list of metric function strings
        # conj -> conjunction of multiple metrics if func is a list with length > 1, "and"/"or"
        # result -> result getter config, or list of result getter configs
        # expected (optional) -> expected getter config, or list of expected getter configs
        # options (optional) -> metric options, or list of metric options
        # if func is a str list, then result, expected (if exists), options (if exists) should also be lists of the same length
        # even if one of the metrics does not need expected or options field, it should be included in the list with None
        self.evaluator = task_config["evaluator"]
        self.metric: Metric = [getattr(metrics, func) for func in self.evaluator["func"]] \
            if isinstance(self.evaluator["func"], list) \
            else getattr(metrics, self.evaluator["func"])
        self.metric_conj: str = self.evaluator.get("conj", "and")  # take conjunction of multiple metrics
        if "result" in self.evaluator and len(self.evaluator["result"]) > 0:
            self.result_getter: Getter = [getattr(getters, "get_{:}".format(res["type"])) for res in
                                          self.evaluator["result"]] \
                if isinstance(self.evaluator["result"], list) \
                else getattr(getters, "get_{:}".format(self.evaluator["result"]["type"]))
        else:
            self.result_getter = [None] * len(self.metric) \
                if isinstance(self.metric, list) \
                else None

        if "expected" in self.evaluator and len(self.evaluator["expected"]) > 0:
            self.expected_getter: Getter = [getattr(getters, "get_{:}".format(exp["type"])) if exp else None for exp in
                                            self.evaluator["expected"]] \
                if isinstance(self.evaluator["expected"], list) \
                else getattr(getters, "get_{:}".format(self.evaluator["expected"]["type"]))
        else:
            self.expected_getter = [None] * len(self.metric) \
                if isinstance(self.metric, list) \
                else None
        self.metric_options: Union[List[Dict[str, Any]], Dict[str, Any]] = [opt if opt else {} for opt in
                                                                            self.evaluator["options"]] \
            if isinstance(self.evaluator.get("options", {}), list) \
            else self.evaluator["options"] \
            if "options" in self.evaluator \
            else [{}] * len(self.metric) \
            if isinstance(self.metric, list) \
            else {}

        assert (not isinstance(self.evaluator["func"], list)
                or (len(self.metric) == len(self.result_getter) == len(self.expected_getter) == len(
                    self.metric_options)))

    def step(self, action, pause=2):
        self._step_no += 1
        self.action_history.append(action)

        reward = 0  # todo: Define reward calculation for each example
        done = False  # todo: Define episode termination condition for each example
        info = {}

        # handle the special actions
        if action in ['WAIT', 'FAIL', 'DONE'] or (type(action) == dict and action['action_type'] in ['WAIT', 'FAIL', 'DONE']):
            if action == 'WAIT':
                time.sleep(pause)
            elif action == 'FAIL':
                done = True
                info = {"fail": True}
            elif action == 'DONE':
                done = True
                info = {"done": True}

        if self.action_space == "computer_13":
            # the set of all possible actions defined in the action representation
            self.controller.execute_action(action)
        elif self.action_space == "pyautogui":
            if action in ['WAIT', 'FAIL', 'DONE']:
                self.controller.execute_action(action)
            else:
                # the set of all possible python commands insides `pyautogui`
                self.controller.execute_python_command(action)

        time.sleep(pause)
        observation = self._get_obs()

        return observation, reward, done, info

    def evaluate(self):
        """
        Evaluate whether the task is successfully completed.
        """

        self.setup_controller.setup(self.evaluator.get("postconfig", []))

        if self.evaluator['func'] == "infeasible":
            if len(self.action_history) > 0 and self.action_history[-1] == "FAIL":
                return 1
            else:
                return 0
        else:
            if len(self.action_history) > 0 and self.action_history[-1] == "FAIL":
                return 0

        if type(self.metric) == list:
            # Multiple metrics to evaluate whether the task is successfully completed
            results = []
            assert len(self.metric) == len(self.result_getter), "The number of metrics and result getters must be the same"
            if "expected" in self.evaluator:
                assert len(self.metric) == len(self.expected_getter), "The number of metrics and expected getters must be the same"
            for idx, metric in enumerate(self.metric):
                try:
                    config = self.evaluator["result"][idx]
                    result_state = self.result_getter[idx](self, config)
                except FileNotFoundError:
                    logger.error("File not found!")
                    if self.metric_conj == 'and':
                        return 0

                if "expected" in self.evaluator and self.expected_getter and self.evaluator["expected"]:
                    expected_state = self.expected_getter[idx](self, self.evaluator["expected"][idx])
                    metric: int = metric(result_state, expected_state, **self.metric_options[idx])
                else:
                    metric: int = metric(result_state, **self.metric_options[idx])

                if self.metric_conj == 'and' and float(metric) == 0.0:
                    return 0
                elif self.metric_conj == 'or' and float(metric) == 1.0:
                    return 1
                else:
                    results.append(metric)

            return sum(results) / len(results) if self.metric_conj == 'and' else max(results)
        else:
            # Single metric to evaluate whether the task is successfully completed
            try:
                result_state = self.result_getter(self, self.evaluator["result"])
            except FileNotFoundError:
                logger.error("File not found!")
                return 0

            if "expected" in self.evaluator and self.expected_getter and self.evaluator["expected"]:
                expected_state = self.expected_getter(self, self.evaluator["expected"])
                metric: float = self.metric(result_state, expected_state, **self.metric_options)
            else:
                metric: float = self.metric(result_state, **self.metric_options)

        return metric

    def render(self, mode='rgb_array'):
        if mode == 'rgb_array':
            return self.controller.get_screenshot()
        else:
            raise ValueError('Unsupported render mode: {}'.format(mode))<|MERGE_RESOLUTION|>--- conflicted
+++ resolved
@@ -69,11 +69,8 @@
             self.path_to_vm = os.path.abspath(os.path.expandvars(os.path.expanduser(path_to_vm))) \
                 if provider_name in {"vmware", "virtualbox"} else path_to_vm
         else:
-<<<<<<< HEAD
-            self.path_to_vm = self.manager.get_vm_path(region) # self.os_type,
-=======
+
             self.path_to_vm = self.manager.get_vm_path(os_type=self.os_type, region=region)
->>>>>>> 431a7624
 
         self.snapshot_name = snapshot_name
         self.cache_dir_base: str = cache_dir
