--- conflicted
+++ resolved
@@ -11,6 +11,7 @@
 from lxml.etree import _Element
 from rapidfuzz import fuzz
 
+from .utils import _match_record
 
 def exact_match(result, rules) -> float:
     expect = rules["expected"]
@@ -26,18 +27,6 @@
     expect = rules["expected"]
 
     return fuzz.ratio(result, expect) / 100.
-
-
-<<<<<<< HEAD
-from .utils import _match_record
-
-#def _match_record(pattern: Dict[str, str], item: Dict[str, str]) -> bool:
-    #return all(k in item and item[k]==val for k, val in pattern.items())
-=======
-def _match_record(pattern: Dict[str, str], item: Dict[str, str]) -> float:
-    return all(k in item and item[k] == val for k, val in pattern.items())
-
->>>>>>> b30d87bb
 
 def check_csv(result: str, rules: Dict[str, List[Dict[str, str]]]) -> float:
     """
@@ -143,9 +132,10 @@
         return 0.
 
     if "text" in rules:
-        match_func: Callable[[str], Number] = functools.partial(operator.eq if rules["exact"] else fuzz.ratio
-                                                                , rules["text"]
-                                                                )
+        match_func: Callable[[str], Number] = functools.partial( operator.eq if rules["exact"]\
+                                                            else (lambda a, b: fuzz.ratio(a, b)/100.)
+                                                               , rules["text"]
+                                                               )
         match_score: Number = 0
         for elm in elements:
             match_score = max(match_score, match_func(elm.text or None))
